--- conflicted
+++ resolved
@@ -171,13 +171,10 @@
         addAPI(new TelemetryAPI(main));
         addAPI(new UsersCountAPI(main));
         addAPI(new UsersAPI(main));
-<<<<<<< HEAD
+        addAPI(new RevokeAllTokensForUserAPI(main));
+        addAPI(new UnverifyEmailAPI(main));
         addAPI(new JWTSigningAPI(main));
         addAPI(new JWKAPI(main));
-=======
-        addAPI(new RevokeAllTokensForUserAPI(main));
-        addAPI(new UnverifyEmailAPI(main));
->>>>>>> c6864e94
 
         // deprecated APIs:
         addAPI(new RecipeRouter(main, new io.supertokens.webserver.api.emailpassword.UsersAPI(main),
